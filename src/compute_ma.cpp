// Copyright (c) 2015
// Ravi Peters -- r.y.peters@tudelft.nl
// All rights reserved
// This file is part of masbcpp.
//
// masbcpp is free software: you can redistribute it and/or modify
// it under the terms of the GNU General Public License as published by
// the Free Software Foundation, either version 3 of the License, or
// (at your option) any later version.
//
// masbcpp is distributed in the hope that it will be useful,
// but WITHOUT ANY WARRANTY; without even the implied warranty of
// MERCHANTABILITY or FITNESS FOR A PARTICULAR PURPOSE.  See the
// GNU General Public License for more details.
//
// You should have received a copy of the GNU General Public License
// along with masbcpp.  If not, see <http://www.gnu.org/licenses/>.

// #define VERBOSEPRINT 1;
// #define WITH_OPENMP 1;

#include <iostream>
#include <fstream>
#include <string>
#include <limits>

// OpenMP
#ifdef WITH_OPENMP
    #ifdef CLANG_OMP
        #include <libiomp/omp.h>
    #else
        #include <omp.h>
    #endif
#endif

// Vrui
#include <vrui/Geometry/ComponentArray.h>
#include <vrui/Math/Math.h>
#ifndef __MINGW32__
#include <vrui/Misc/Timer.h>
#endif
// kdtree2
#include <kdtree2/kdtree2.hpp>
// cnpy
#include <cnpy/cnpy.h>
// tclap
#include <tclap/CmdLine.h>

// typedefs
#include "types.h"

// globals
Scalar initial_radius;
double denoise_preserve;
double denoise_planar;
const Scalar delta_convergance = 1E-5;
const unsigned int iteration_limit = 30;
const Point nanPoint( std::numeric_limits<Scalar>::quiet_NaN() );

inline Scalar compute_radius(Point &p, Vector &n, Point &q)
{
    // this is basic goniometry
    double d = Geometry::mag(p-q);
    Scalar cos_theta = ( n * (p-q) ) / d;
    return d/(2*cos_theta);
}

inline Scalar cos_angle(Vector p, Vector q)
{
    // Calculate the cosine of angle between vector p and q, see http://en.wikipedia.org/wiki/Law_of_cosines#Vector_formulation
    Scalar result = p*q / ( Geometry::mag(p) * Geometry::mag(q) );
    if( result > 1 ) return 1;
    else if( result < -1 ) return -1;
    return result;
}

Point sb_point(Point &p, Vector &n, kdtree2::KDTree* kd_tree)
{
    unsigned int j=0;
    Scalar r, r_previous = 0;
    Point q, c_next;
    Point c = p - n * initial_radius;

    while (1) 
    {
        #ifdef VERBOSEPRINT
        std::cout << "\nloop iteration: " << j << ", p = (" << p[0] << "," << p[1] << "," << p[2] << ", n = (" << n[0] << "," << n[1] << "," << n[2] << ") \n";

        std::cout << "c = (" << c[0] << "," << c[1] << "," << c[2] << ")\n";
        #endif

        // find closest point to c
        kdtree2::KDTreeResultVector result;
        kd_tree->n_nearest(c,2,result);
        q = kd_tree->the_data[ result[0].idx ];

        #ifdef VERBOSEPRINT
        std::cout << "q = (" << q[0] << "," << q[1] << "," << q[2] << ")\n";
        #endif

        // handle case when q==p
        if( q == p )
        {
            // 1) if r_previous==SuperR, apparantly no other points on the halfspace spanned by -n => that's an infinite ball
            if( r_previous == initial_radius )
            {
                r = initial_radius;
                c = nanPoint;
                break;
            // 2) otherwise just pick the second closest point
            } else {
                q = kd_tree->the_data[ result[1].idx ];
            }
        }

        // compute radius
        r = compute_radius(p,n,q);

        #ifdef VERBOSEPRINT
        std::cout << "r = " << r << "\n";
        #endif

        // if r < 0 closest point was on the wrong side of plane with normal n => start over with SuperRadius on the right side of that plane
        if( r < 0 )
            r = initial_radius;
        // if r > SuperR, stop now because otherwise in case of planar surface point configuration, we end up in an infinite loop
        else if( r > initial_radius )
        {
            r = initial_radius;
            c = nanPoint;
            break;
        }

        // compute next ball center
        c_next = p - n * r;

        // denoising
        if( denoise_preserve or denoise_planar )
        {
            Scalar a = cos_angle(p-c_next, q-c_next);
            Scalar separation_angle = Math::acos(a);

            if( denoise_preserve and ( separation_angle < denoise_preserve and j>0 and r > Geometry::mag(q-p) ) )
            {
                // keep previous radius:
                r = r_previous;
                break;
            }
            if( denoise_planar and ( separation_angle < denoise_planar and j==0 ) )
            {
                r = initial_radius;
                c = nanPoint;
                break;
            }
        }

        // stop iteration if r has converged
        if( Math::abs(r_previous-r) < delta_convergance )
            break;

        // stop iteration if this looks like an infinite loop:
        if( j > iteration_limit )
            break;

        r_previous = r;
        c = c_next;
        j++;
    }
        
    return c;
}

PointList sb_points(PointList &points, VectorList &normals, kdtree2::KDTree* kd_tree, bool inner=1)
{
    PointList ma_coords(points.size());
    Point p;
    Vector n;

    #pragma omp parallel for private(p, n)
    for( unsigned int i=0; i<points.size(); i++ )
    {
        p = points[i];
        if( inner )
            n = normals[i];
        else
            n = -normals[i];
        ma_coords[i] = sb_point(p, n, kd_tree);
    }
    return ma_coords;
}


int main(int argc, char **argv)
{
    // parse command line arguments
    try {
        TCLAP::CmdLine cmd("Computes a MAT point approximation", ' ', "0.1");

        TCLAP::UnlabeledValueArg<std::string> inputArg( "input", "path to directory with inside it a 'coords.npy' and a 'normals.npy' file", true, "", "input dir", cmd);
        TCLAP::UnlabeledValueArg<std::string> outputArg( "ouput", "path to output directory", true, "", "output dir", cmd);

        TCLAP::ValueArg<double> denoise_preserveArg("d","preserve","denoise preserve threshold",false,20,"double", cmd);
        TCLAP::ValueArg<double> denoise_planarArg("p","planar","denoise planar threshold",false,32,"double", cmd);
        TCLAP::ValueArg<double> initial_radiusArg("r","radius","initial ball radius",false,200,"double", cmd);

        cmd.parse(argc,argv);
        
        initial_radius = initial_radiusArg.getValue();
        denoise_preserve = (3.1415/180) * denoise_preserveArg.getValue();
        denoise_planar = (3.1415/180) * denoise_planarArg.getValue();

        // check for proper in-output arguments and set in and output filepath strings
<<<<<<< HEAD
        std::string input_coords_path;
		std::string input_normals_path;
		std::string output_path_ma_in;
		std::string output_path_ma_out;
        {
        	input_coords_path = inputArg.getValue()+"/coords.npy";
=======
        std::string input_coords_path = inputArg.getValue()+"/coords.npy";
        std::string input_normals_path = inputArg.getValue()+"/normals.npy";
        std::string output_path_ma_in = outputArg.getValue()+"/ma_coords_in.npy";
        std::string output_path_ma_out = outputArg.getValue()+"/ma_coords_out.npy";
        {
>>>>>>> 02587e71
            std::ifstream infile(input_coords_path.c_str());
            if(!infile)
                throw TCLAP::ArgParseException("invalid filepath", inputArg.getValue());
        }
        {
<<<<<<< HEAD
        	input_normals_path = inputArg.getValue()+"/normals.npy";
=======
>>>>>>> 02587e71
            std::ifstream infile(input_normals_path.c_str());
            if(!infile)
                throw TCLAP::ArgParseException("invalid filepath", inputArg.getValue());
        }
        {
<<<<<<< HEAD
            output_path_ma_in = outputArg.getValue()+"/ma_coords_in.npy";
            output_path_ma_out = outputArg.getValue()+"/ma_coords_out.npy";
=======
>>>>>>> 02587e71
            std::ofstream outfile(output_path_ma_in.c_str());    
            if(!outfile)
                throw TCLAP::ArgParseException("invalid filepath", outputArg.getValue());
        }

	   	std::cout << "Parameters: denoise_preserve="<<denoise_preserveArg.getValue()<<", denoise_planar="<<denoise_planarArg.getValue()<<", initial_radius="<<initial_radius<<"\n";
	    
	    cnpy::NpyArray coords_npy = cnpy::npy_load( input_coords_path.c_str() );
	    float* coords_carray = reinterpret_cast<float*>(coords_npy.data);

	    unsigned int num_points = coords_npy.shape[0];
	    unsigned int dim = coords_npy.shape[1];
	    PointList coords(num_points);
	    for ( int i=0; i<num_points; i++) coords[i] = Point(&coords_carray[i*3]);
	    coords_npy.destruct();

	    cnpy::NpyArray normals_npy = cnpy::npy_load( input_normals_path.c_str() );
	    float* normals_carray = reinterpret_cast<float*>(normals_npy.data);
	    VectorList normals(normals_npy.shape[0]);
	    for ( int i=0; i<num_points; i++) normals[i] = Vector(&normals_carray[i*3]);
	    normals_npy.destruct();
	    
        #ifndef __MINGW32__
	    Misc::Timer t0;
        #endif
	    kdtree2::KDTree* kd_tree;
	    kd_tree = new kdtree2::KDTree(coords,true);
	    kd_tree->sort_results = true;
        #ifndef __MINGW32__
	    t0.elapse();
	    std::cout<<"Constructed kd-tree in "<<t0.getTime()*1000.0<<" ms"<<std::endl;
        #endif

	    // omp_set_num_threads(4);

	    {
	        PointList ma_coords_in = sb_points(coords, normals, kd_tree, 1);
            #ifndef __MINGW32__
	        t1.elapse();
	        std::cout<<"Done shrinking interior balls, took "<<t1.getTime()*1000.0<<" ms"<<std::endl;
            #endif
	    
	        Scalar* ma_coords_in_carray = new Scalar[num_points*3];   
	        for (int i=0; i<ma_coords_in.size(); i++)
	            for (int j=0; j<3; j++)
	                ma_coords_in_carray[i*3+j] = ma_coords_in[i][j];
	    
	        const unsigned int c_size = ma_coords_in.size();
	        const unsigned int shape[] = {c_size,3};
	        cnpy::npy_save(output_path_ma_in.c_str(), ma_coords_in_carray, shape, 2, "w");
	    }

	    {
	        PointList ma_coords_out = sb_points(coords, normals, kd_tree, 0);
            #ifndef __MINGW32__
	        t2.elapse();
	        std::cout<<"Done shrinking exterior balls, took "<<t2.getTime()*1000.0<<" ms"<<std::endl;
	        #endif
            
	        Scalar* ma_coords_out_carray = new Scalar[num_points*3];
	        for (int i=0; i<ma_coords_out.size(); i++)
	            for (int j=0; j<3; j++)
	                ma_coords_out_carray[i*3+j] = ma_coords_out[i][j];

	        const unsigned int c_size = ma_coords_out.size();
	        const unsigned int shape[] = {c_size,3};
	        cnpy::npy_save(output_path_ma_out.c_str(), ma_coords_out_carray, shape, 2, "w");
	    }

	} catch (TCLAP::ArgException &e) { std::cerr << "Error: " << e.error() << " for " << e.argId() << std::endl; }

    return 0;
}<|MERGE_RESOLUTION|>--- conflicted
+++ resolved
@@ -210,39 +210,21 @@
         denoise_planar = (3.1415/180) * denoise_planarArg.getValue();
 
         // check for proper in-output arguments and set in and output filepath strings
-<<<<<<< HEAD
-        std::string input_coords_path;
-		std::string input_normals_path;
-		std::string output_path_ma_in;
-		std::string output_path_ma_out;
-        {
-        	input_coords_path = inputArg.getValue()+"/coords.npy";
-=======
         std::string input_coords_path = inputArg.getValue()+"/coords.npy";
         std::string input_normals_path = inputArg.getValue()+"/normals.npy";
         std::string output_path_ma_in = outputArg.getValue()+"/ma_coords_in.npy";
         std::string output_path_ma_out = outputArg.getValue()+"/ma_coords_out.npy";
         {
->>>>>>> 02587e71
             std::ifstream infile(input_coords_path.c_str());
             if(!infile)
                 throw TCLAP::ArgParseException("invalid filepath", inputArg.getValue());
         }
         {
-<<<<<<< HEAD
-        	input_normals_path = inputArg.getValue()+"/normals.npy";
-=======
->>>>>>> 02587e71
             std::ifstream infile(input_normals_path.c_str());
             if(!infile)
                 throw TCLAP::ArgParseException("invalid filepath", inputArg.getValue());
         }
         {
-<<<<<<< HEAD
-            output_path_ma_in = outputArg.getValue()+"/ma_coords_in.npy";
-            output_path_ma_out = outputArg.getValue()+"/ma_coords_out.npy";
-=======
->>>>>>> 02587e71
             std::ofstream outfile(output_path_ma_in.c_str());    
             if(!outfile)
                 throw TCLAP::ArgParseException("invalid filepath", outputArg.getValue());
@@ -281,8 +263,8 @@
 	    {
 	        PointList ma_coords_in = sb_points(coords, normals, kd_tree, 1);
             #ifndef __MINGW32__
-	        t1.elapse();
-	        std::cout<<"Done shrinking interior balls, took "<<t1.getTime()*1000.0<<" ms"<<std::endl;
+	        t0.elapse();
+	        std::cout<<"Done shrinking interior balls, took "<<t0.getTime()*1000.0<<" ms"<<std::endl;
             #endif
 	    
 	        Scalar* ma_coords_in_carray = new Scalar[num_points*3];   
@@ -298,8 +280,8 @@
 	    {
 	        PointList ma_coords_out = sb_points(coords, normals, kd_tree, 0);
             #ifndef __MINGW32__
-	        t2.elapse();
-	        std::cout<<"Done shrinking exterior balls, took "<<t2.getTime()*1000.0<<" ms"<<std::endl;
+	        t0.elapse();
+	        std::cout<<"Done shrinking exterior balls, took "<<t0.getTime()*1000.0<<" ms"<<std::endl;
 	        #endif
             
 	        Scalar* ma_coords_out_carray = new Scalar[num_points*3];
